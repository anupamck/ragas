--- conflicted
+++ resolved
@@ -1,11 +1,10 @@
 {% extends "base.html" %}
 
 {% block extrahead %}
-<<<<<<< HEAD
-<!-- Scarf Analytics -->
-<img referrerpolicy="no-referrer-when-downgrade" src="https://static.scarf.sh/a.png?x-pxid=f4040c26-97ff-4975-bcbb-8db47063d472" />
-=======
   {{ super() }}
+  <!-- Scarf Analytics -->
+  <img referrerpolicy="no-referrer-when-downgrade" src="https://static.scarf.sh/a.png?x-pxid=f4040c26-97ff-4975-bcbb-8db47063d472" />
+
   <!-- Open Graph / Facebook -->
   <meta property="og:type" content="website">
   {% if page and page.canonical_url %}<meta property="og:url" content="{{ page.canonical_url }}">{% endif %}
@@ -33,7 +32,6 @@
   {% if page and page.canonical_url %}
   <link rel="canonical" href="{{ page.canonical_url }}">
   {% endif %}
->>>>>>> 88ef2e03
 {% endblock %}
 
 {% block announce %}

--- conflicted
+++ resolved
@@ -91,14 +91,11 @@
         stop: t.Optional[t.List[str]] = None,
         callbacks: Callbacks = None,
     ) -> LLMResult: ...
-<<<<<<< HEAD
-=======
 
     @abstractmethod
     def is_finished(self, response: LLMResult) -> bool:
         """Check if the LLM response is finished/complete."""
         ...
->>>>>>> 88ef2e03
 
     async def generate(
         self,
